#!/usr/bin/env python3
"""
AnyRouter.top 自动签到脚本
"""

import asyncio
import hashlib
import json
import os
import sys
from datetime import datetime

import httpx
from dotenv import load_dotenv
from playwright.async_api import async_playwright

from utils.config import AccountConfig, AppConfig, load_accounts_config
from utils.notify import notify

load_dotenv()

BALANCE_HASH_FILE = 'balance_hash.txt'


def load_balance_hash():
	"""加载余额hash"""
	try:
		if os.path.exists(BALANCE_HASH_FILE):
			with open(BALANCE_HASH_FILE, 'r', encoding='utf-8') as f:
				return f.read().strip()
	except Exception:
		pass
	return None


def save_balance_hash(balance_hash):
	"""保存余额hash"""
	try:
		with open(BALANCE_HASH_FILE, 'w', encoding='utf-8') as f:
			f.write(balance_hash)
	except Exception as e:
		print(f'Warning: Failed to save balance hash: {e}')


def generate_balance_hash(balances):
	"""生成余额数据的hash"""
	# 将包含 quota 和 used 的结构转换为简单的 quota 值用于 hash 计算
	simple_balances = {k: v['quota'] for k, v in balances.items()} if balances else {}
	balance_json = json.dumps(simple_balances, sort_keys=True, separators=(',', ':'))
	return hashlib.sha256(balance_json.encode('utf-8')).hexdigest()[:16]


def load_jiubanai_accounts():
	"""从环境变量加载 jiubanai 账号配置"""
	accounts_str = os.getenv('JIUBANAI_ACCOUNTS')
	if not accounts_str:
		return None

	try:
		accounts_data = json.loads(accounts_str)

		# 检查是否为数组格式
		if not isinstance(accounts_data, list):
			print('ERROR: jiubanai account configuration must use array format [{}]')
			return None

		# 验证账号数据格式
		for i, account in enumerate(accounts_data):
			if not isinstance(account, dict):
				print(f'ERROR: jiubanai Account {i + 1} configuration format is incorrect')
				return None
			if 'cookies' not in account or 'veloera_user' not in account:
				print(f'ERROR: jiubanai Account {i + 1} missing required fields (cookies, veloera_user)')
				return None

		return accounts_data
	except Exception as e:
		print(f'ERROR: jiubanai account configuration format is incorrect: {e}')
		return None


def parse_cookies(cookies_data):
	"""解析 cookies 数据"""
	if isinstance(cookies_data, dict):
		return cookies_data

	if isinstance(cookies_data, str):
		cookies_dict = {}
		for cookie in cookies_data.split(';'):
			if '=' in cookie:
				key, value = cookie.strip().split('=', 1)
				cookies_dict[key] = value
		return cookies_dict
	return {}


async def get_waf_cookies_with_playwright(account_name: str, login_url: str):
	"""使用 Playwright 获取 WAF cookies（隐私模式）"""
	print(f'[PROCESSING] {account_name}: Starting browser to get WAF cookies...')

	async with async_playwright() as p:
		import tempfile

		with tempfile.TemporaryDirectory() as temp_dir:
			context = await p.chromium.launch_persistent_context(
				user_data_dir=temp_dir,
				headless=False,
				user_agent='Mozilla/5.0 (Windows NT 10.0; Win64; x64) AppleWebKit/537.36 (KHTML, like Gecko) Chrome/138.0.0.0 Safari/537.36',
				viewport={'width': 1920, 'height': 1080},
				args=[
					'--disable-blink-features=AutomationControlled',
					'--disable-dev-shm-usage',
					'--disable-web-security',
					'--disable-features=VizDisplayCompositor',
					'--no-sandbox',
				],
			)

			page = await context.new_page()

			try:
				print(f'[PROCESSING] {account_name}: Access login page to get initial cookies...')

				await page.goto(login_url, wait_until='networkidle')

				try:
					await page.wait_for_function('document.readyState === "complete"', timeout=5000)
				except Exception:
					await page.wait_for_timeout(3000)

				cookies = await page.context.cookies()

				waf_cookies = {}
				for cookie in cookies:
					cookie_name = cookie.get('name')
					cookie_value = cookie.get('value')
					if cookie_name in ['acw_tc', 'cdn_sec_tc', 'acw_sc__v2'] and cookie_value is not None:
						waf_cookies[cookie_name] = cookie_value

				print(f'[INFO] {account_name}: Got {len(waf_cookies)} WAF cookies')

				required_cookies = ['acw_tc', 'cdn_sec_tc', 'acw_sc__v2']
				missing_cookies = [c for c in required_cookies if c not in waf_cookies]

				if missing_cookies:
					print(f'[FAILED] {account_name}: Missing WAF cookies: {missing_cookies}')
					await context.close()
					return None

				print(f'[SUCCESS] {account_name}: Successfully got all WAF cookies')

				await context.close()

				return waf_cookies

			except Exception as e:
				print(f'[FAILED] {account_name}: Error occurred while getting WAF cookies: {e}')
				await context.close()
				return None


def get_user_info(client, headers, user_info_url: str):
	"""获取用户信息"""
	try:
		response = client.get(user_info_url, headers=headers, timeout=30)

		if response.status_code == 200:
			data = response.json()
			if data.get('success'):
				user_data = data.get('data', {})
				quota = round(user_data.get('quota', 0) / 500000, 2)
				used_quota = round(user_data.get('used_quota', 0) / 500000, 2)
				return {
					'success': True,
					'quota': quota,
					'used_quota': used_quota,
					'display': f':money: Current balance: ${quota}, Used: ${used_quota}',
				}
		return {'success': False, 'error': f'Failed to get user info: HTTP {response.status_code}'}
	except Exception as e:
		return {'success': False, 'error': f'Failed to get user info: {str(e)[:50]}...'}


async def prepare_cookies(account_name: str, provider_config, user_cookies: dict) -> dict | None:
	"""准备请求所需的 cookies（可能包含 WAF cookies）"""
	waf_cookies = {}

	if provider_config.needs_waf_cookies():
		login_url = f'{provider_config.domain}{provider_config.login_path}'
		waf_cookies = await get_waf_cookies_with_playwright(account_name, login_url)
		if not waf_cookies:
			print(f'[FAILED] {account_name}: Unable to get WAF cookies')
			return None
	else:
		print(f'[INFO] {account_name}: Bypass WAF not required, using user cookies directly')

	return {**waf_cookies, **user_cookies}


def execute_check_in(client, account_name: str, provider_config, headers: dict):
	"""执行签到请求"""
	print(f'[NETWORK] {account_name}: Executing check-in')

	checkin_headers = headers.copy()
	checkin_headers.update({'Content-Type': 'application/json', 'X-Requested-With': 'XMLHttpRequest'})

	sign_in_url = f'{provider_config.domain}{provider_config.sign_in_path}'
	response = client.post(sign_in_url, headers=checkin_headers, timeout=30)

	print(f'[RESPONSE] {account_name}: Response status code {response.status_code}')

	if response.status_code == 200:
		try:
			result = response.json()
			if result.get('ret') == 1 or result.get('code') == 0 or result.get('success'):
				print(f'[SUCCESS] {account_name}: Check-in successful!')
				return True
			else:
				error_msg = result.get('msg', result.get('message', 'Unknown error'))
				print(f'[FAILED] {account_name}: Check-in failed - {error_msg}')
				return False
		except json.JSONDecodeError:
			# 如果不是 JSON 响应，检查是否包含成功标识
			if 'success' in response.text.lower():
				print(f'[SUCCESS] {account_name}: Check-in successful!')
				return True
			else:
				print(f'[FAILED] {account_name}: Check-in failed - Invalid response format')
				return False
	else:
		print(f'[FAILED] {account_name}: Check-in failed - HTTP {response.status_code}')
		return False


async def check_in_account(account: AccountConfig, account_index: int, app_config: AppConfig):
	"""为单个账号执行签到操作"""
	account_name = account.get_display_name(account_index)
	print(f'\n[PROCESSING] Starting to process {account_name}')

	provider_config = app_config.get_provider(account.provider)
	if not provider_config:
		print(f'[FAILED] {account_name}: Provider "{account.provider}" not found in configuration')
		return False, None

	print(f'[INFO] {account_name}: Using provider "{account.provider}" ({provider_config.domain})')

	user_cookies = parse_cookies(account.cookies)
	if not user_cookies:
		print(f'[FAILED] {account_name}: Invalid configuration format')
		return False, None

	all_cookies = await prepare_cookies(account_name, provider_config, user_cookies)
	if not all_cookies:
		return False, None

	client = httpx.Client(http2=True, timeout=30.0)

	try:
		client.cookies.update(all_cookies)

		headers = {
			'User-Agent': 'Mozilla/5.0 (Windows NT 10.0; Win64; x64) AppleWebKit/537.36 (KHTML, like Gecko) Chrome/138.0.0.0 Safari/537.36',
			'Accept': 'application/json, text/plain, */*',
			'Accept-Language': 'zh-CN,zh;q=0.9,en;q=0.8',
			'Accept-Encoding': 'gzip, deflate, br, zstd',
			'Referer': provider_config.domain,
			'Origin': provider_config.domain,
			'Connection': 'keep-alive',
			'Sec-Fetch-Dest': 'empty',
			'Sec-Fetch-Mode': 'cors',
			'Sec-Fetch-Site': 'same-origin',
			provider_config.api_user_key: account.api_user,
		}

		user_info_url = f'{provider_config.domain}{provider_config.user_info_path}'
		user_info = get_user_info(client, headers, user_info_url)
		if user_info and user_info.get('success'):
			print(user_info['display'])
		elif user_info:
			print(user_info.get('error', 'Unknown error'))

		if provider_config.needs_manual_check_in():
			success = execute_check_in(client, account_name, provider_config, headers)
			return success, user_info
		else:
			print(f'[INFO] {account_name}: Check-in completed automatically (triggered by user info request)')
			return True, user_info

	except Exception as e:
		print(f'[FAILED] {account_name}: Error occurred during check-in process - {str(e)[:50]}...')
		return False, None
	finally:
		client.close()


def check_in_jiubanai_account(account_info, account_index):
	"""为单个 jiubanai 账号执行签到操作"""
	account_name = f'jiubanai Account {account_index + 1}'
	print(f'\n[PROCESSING] Starting to process {account_name}')

	# 解析账号配置
	cookies_data = account_info.get('cookies', {})
	veloera_user = account_info.get('veloera_user', '')

	if not veloera_user:
		print(f'[FAILED] {account_name}: veloera_user identifier not found')
		return False, 'veloera_user identifier not found'

	# 解析用户 cookies
	user_cookies = parse_cookies(cookies_data)
	if not user_cookies:
		print(f'[FAILED] {account_name}: Invalid configuration format')
		return False, 'Invalid configuration format'

	# 使用 httpx 进行 API 请求（jiubanai 无需 WAF 绕过）
	client = httpx.Client(http2=True, timeout=30.0)

	try:
		# 设置 cookies
		client.cookies.update(user_cookies)

		# 构建请求头
		headers = {
			'User-Agent': 'Mozilla/5.0 (Windows NT 10.0; Win64; x64) AppleWebKit/537.36 (KHTML, like Gecko) Chrome/138.0.0.0 Safari/537.36',
			'Accept': '*/*',
			'Accept-Language': 'zh-CN,zh;q=0.9,en;q=0.8',
			'Accept-Encoding': 'gzip, deflate, br',
			'Referer': 'https://gy.jiubanai.com/app/me',
			'Host': 'gy.jiubanai.com',
			'Connection': 'keep-alive',
			'veloera-user': veloera_user,
		}

		print(f'[NETWORK] {account_name}: Executing check-in')

		response = client.post('https://gy.jiubanai.com/api/user/check_in', headers=headers, timeout=30)

		print(f'[RESPONSE] {account_name}: Response status code {response.status_code}')

		if response.status_code == 200:
			try:
				result = response.json()
				if result.get('success'):
					quota = result.get('data', {}).get('quota', 0)
					message = result.get('message', '签到成功')
					print(f'[SUCCESS] {account_name}: {message}')
					user_info_text = f'{message}\n💰 Quota gained: {quota}'
					return True, user_info_text
				else:
					error_msg = result.get('message', 'Unknown error')
					print(f'[FAILED] {account_name}: Check-in failed - {error_msg}')
					return False, error_msg
			except json.JSONDecodeError:
				error_msg = 'Invalid response format'
				print(f'[FAILED] {account_name}: {error_msg}')
				return False, error_msg
		else:
			error_msg = f'HTTP {response.status_code}'
			print(f'[FAILED] {account_name}: Check-in failed - {error_msg}')
			return False, error_msg

	except Exception as e:
		print(f'[FAILED] {account_name}: Error occurred during check-in process - {str(e)[:50]}...')
		return False, f'Error: {str(e)[:50]}'
	finally:
		client.close()


async def main():
	"""主函数"""
	print('[SYSTEM] Multi-site auto check-in script started')
	print(f'[TIME] Execution time: {datetime.now().strftime("%Y-%m-%d %H:%M:%S")}')

<<<<<<< HEAD
	time_info = f'[TIME] Execution time: {datetime.now().strftime("%Y-%m-%d %H:%M:%S")}'
	all_results = []
	total_success = 0
	total_accounts = 0

	# ========== AnyRouter 签到 ==========
	print('\n' + '='*50)
	print('[SYSTEM] Starting AnyRouter check-in process')
	print('='*50)

	accounts = load_accounts()
	if accounts:
		print(f'[INFO] Found {len(accounts)} AnyRouter account configurations')
=======
	app_config = AppConfig.load_from_env()
	print(f'[INFO] Loaded {len(app_config.providers)} provider configuration(s)')

	accounts = load_accounts_config()
	if not accounts:
		print('[FAILED] Unable to load account configuration, program exits')
		sys.exit(1)
>>>>>>> d68079a6

		anyrouter_results = []
		anyrouter_success = 0
		anyrouter_total = len(accounts)

<<<<<<< HEAD
		for i, account in enumerate(accounts):
			try:
				success, user_info = await check_in_account(account, i)
				if success:
					anyrouter_success += 1
				# 收集通知内容
				status = '[SUCCESS]' if success else '[FAIL]'
				account_result = f'{status} Account {i + 1}'
				if user_info:
					account_result += f'\n{user_info}'
				anyrouter_results.append(account_result)
			except Exception as e:
				print(f'[FAILED] Account {i + 1} processing exception: {e}')
				anyrouter_results.append(f'[FAIL] Account {i + 1} exception: {str(e)[:50]}...')

		# 构建 AnyRouter 结果
		anyrouter_summary = [
			'=== AnyRouter Check-in Results ===',
			'\n'.join(anyrouter_results),
			f'\n[STATS] Success: {anyrouter_success}/{anyrouter_total}',
		]
		all_results.append('\n'.join(anyrouter_summary))
		total_success += anyrouter_success
		total_accounts += anyrouter_total
	else:
		print('[INFO] No AnyRouter accounts configured, skipping')

	# ========== jiubanai 签到 ==========
	print('\n' + '='*50)
	print('[SYSTEM] Starting jiubanai check-in process')
	print('='*50)

	jiubanai_accounts = load_jiubanai_accounts()
	if jiubanai_accounts:
		print(f'[INFO] Found {len(jiubanai_accounts)} jiubanai account configurations')

		jiubanai_results = []
		jiubanai_success = 0
		jiubanai_total = len(jiubanai_accounts)

		for i, account in enumerate(jiubanai_accounts):
			try:
				success, user_info = check_in_jiubanai_account(account, i)
				if success:
					jiubanai_success += 1
				# 收集通知内容
				status = '[SUCCESS]' if success else '[FAIL]'
				account_result = f'{status} Account {i + 1}'
				if user_info:
					account_result += f'\n{user_info}'
				jiubanai_results.append(account_result)
			except Exception as e:
				print(f'[FAILED] jiubanai Account {i + 1} processing exception: {e}')
				jiubanai_results.append(f'[FAIL] Account {i + 1} exception: {str(e)[:50]}...')

		# 构建 jiubanai 结果
		jiubanai_summary = [
			'=== jiubanai Check-in Results ===',
			'\n'.join(jiubanai_results),
			f'\n[STATS] Success: {jiubanai_success}/{jiubanai_total}',
		]
		all_results.append('\n'.join(jiubanai_summary))
		total_success += jiubanai_success
		total_accounts += jiubanai_total
	else:
		print('[INFO] No jiubanai accounts configured, skipping')

	# ========== 总结 ==========
	if total_accounts == 0:
		print('[ERROR] No accounts configured for any site!')
		sys.exit(1)

	overall_summary = []
	if total_success == total_accounts:
		overall_summary.append('[SUCCESS] All accounts check-in successful!')
	elif total_success > 0:
		overall_summary.append(f'[WARN] Partial success: {total_success}/{total_accounts}')
	else:
		overall_summary.append('[ERROR] All accounts check-in failed')

	# 构建完整通知内容
	notify_content = '\n\n'.join([time_info] + all_results + overall_summary)

	print('\n' + '='*50)
	print('[FINAL RESULTS]')
	print('='*50)
	print(notify_content)

	notify.push_message('Multi-Site Check-in Results', notify_content, msg_type='text')
=======
	last_balance_hash = load_balance_hash()

	success_count = 0
	total_count = len(accounts)
	notification_content = []
	current_balances = {}
	need_notify = False  # 是否需要发送通知
	balance_changed = False  # 余额是否有变化

	for i, account in enumerate(accounts):
		account_key = f'account_{i + 1}'
		try:
			success, user_info = await check_in_account(account, i, app_config)
			if success:
				success_count += 1

			should_notify_this_account = False

			if not success:
				should_notify_this_account = True
				need_notify = True
				account_name = account.get_display_name(i)
				print(f'[NOTIFY] {account_name} failed, will send notification')

			if user_info and user_info.get('success'):
				current_quota = user_info['quota']
				current_used = user_info['used_quota']
				current_balances[account_key] = {'quota': current_quota, 'used': current_used}

			if should_notify_this_account:
				account_name = account.get_display_name(i)
				status = '[SUCCESS]' if success else '[FAIL]'
				account_result = f'{status} {account_name}'
				if user_info and user_info.get('success'):
					account_result += f'\n{user_info["display"]}'
				elif user_info:
					account_result += f'\n{user_info.get("error", "Unknown error")}'
				notification_content.append(account_result)

		except Exception as e:
			account_name = account.get_display_name(i)
			print(f'[FAILED] {account_name} processing exception: {e}')
			need_notify = True  # 异常也需要通知
			notification_content.append(f'[FAIL] {account_name} exception: {str(e)[:50]}...')

	# 检查余额变化
	current_balance_hash = generate_balance_hash(current_balances) if current_balances else None
	if current_balance_hash:
		if last_balance_hash is None:
			# 首次运行
			balance_changed = True
			need_notify = True
			print('[NOTIFY] First run detected, will send notification with current balances')
		elif current_balance_hash != last_balance_hash:
			# 余额有变化
			balance_changed = True
			need_notify = True
			print('[NOTIFY] Balance changes detected, will send notification')
		else:
			print('[INFO] No balance changes detected')

	# 为有余额变化的情况添加所有成功账号到通知内容
	if balance_changed:
		for i, account in enumerate(accounts):
			account_key = f'account_{i + 1}'
			if account_key in current_balances:
				account_name = account.get_display_name(i)
				# 只添加成功获取余额的账号，且避免重复添加
				account_result = f'[BALANCE] {account_name}'
				account_result += f'\n:money: Current balance: ${current_balances[account_key]["quota"]}, Used: ${current_balances[account_key]["used"]}'
				# 检查是否已经在通知内容中（避免重复）
				if not any(account_name in item for item in notification_content):
					notification_content.append(account_result)

	# 保存当前余额hash
	if current_balance_hash:
		save_balance_hash(current_balance_hash)

	if need_notify and notification_content:
		# 构建通知内容
		summary = [
			'[STATS] Check-in result statistics:',
			f'[SUCCESS] Success: {success_count}/{total_count}',
			f'[FAIL] Failed: {total_count - success_count}/{total_count}',
		]

		if success_count == total_count:
			summary.append('[SUCCESS] All accounts check-in successful!')
		elif success_count > 0:
			summary.append('[WARN] Some accounts check-in successful')
		else:
			summary.append('[ERROR] All accounts check-in failed')

		time_info = f'[TIME] Execution time: {datetime.now().strftime("%Y-%m-%d %H:%M:%S")}'

		notify_content = '\n\n'.join([time_info, '\n'.join(notification_content), '\n'.join(summary)])

		print(notify_content)
		notify.push_message('AnyRouter Check-in Alert', notify_content, msg_type='text')
		print('[NOTIFY] Notification sent due to failures or balance changes')
	else:
		print('[INFO] All accounts successful and no balance changes detected, notification skipped')
>>>>>>> d68079a6

	# 设置退出码
	sys.exit(0 if total_success > 0 else 1)


def run_main():
	"""运行主函数的包装函数"""
	try:
		asyncio.run(main())
	except KeyboardInterrupt:
		print('\n[WARNING] Program interrupted by user')
		sys.exit(1)
	except Exception as e:
		print(f'\n[FAILED] Error occurred during program execution: {e}')
		sys.exit(1)


if __name__ == '__main__':
	run_main()<|MERGE_RESOLUTION|>--- conflicted
+++ resolved
@@ -371,7 +371,13 @@
 	print('[SYSTEM] Multi-site auto check-in script started')
 	print(f'[TIME] Execution time: {datetime.now().strftime("%Y-%m-%d %H:%M:%S")}')
 
-<<<<<<< HEAD
+	app_config = AppConfig.load_from_env()
+	print(f'[INFO] Loaded {len(app_config.providers)} provider configuration(s)')
+
+	accounts = load_accounts_config()
+	if not accounts:
+		print('[FAILED] Unable to load account configuration, program exits')
+		sys.exit(1)
 	time_info = f'[TIME] Execution time: {datetime.now().strftime("%Y-%m-%d %H:%M:%S")}'
 	all_results = []
 	total_success = 0
@@ -385,21 +391,21 @@
 	accounts = load_accounts()
 	if accounts:
 		print(f'[INFO] Found {len(accounts)} AnyRouter account configurations')
-=======
-	app_config = AppConfig.load_from_env()
-	print(f'[INFO] Loaded {len(app_config.providers)} provider configuration(s)')
-
-	accounts = load_accounts_config()
-	if not accounts:
-		print('[FAILED] Unable to load account configuration, program exits')
-		sys.exit(1)
->>>>>>> d68079a6
 
 		anyrouter_results = []
 		anyrouter_success = 0
 		anyrouter_total = len(accounts)
-
-<<<<<<< HEAD
+	print(f'[INFO] Found {len(accounts)} account configurations')
+
+	last_balance_hash = load_balance_hash()
+
+	success_count = 0
+	total_count = len(accounts)
+	notification_content = []
+	current_balances = {}
+	need_notify = False  # 是否需要发送通知
+	balance_changed = False  # 余额是否有变化
+
 		for i, account in enumerate(accounts):
 			try:
 				success, user_info = await check_in_account(account, i)
@@ -414,91 +420,6 @@
 			except Exception as e:
 				print(f'[FAILED] Account {i + 1} processing exception: {e}')
 				anyrouter_results.append(f'[FAIL] Account {i + 1} exception: {str(e)[:50]}...')
-
-		# 构建 AnyRouter 结果
-		anyrouter_summary = [
-			'=== AnyRouter Check-in Results ===',
-			'\n'.join(anyrouter_results),
-			f'\n[STATS] Success: {anyrouter_success}/{anyrouter_total}',
-		]
-		all_results.append('\n'.join(anyrouter_summary))
-		total_success += anyrouter_success
-		total_accounts += anyrouter_total
-	else:
-		print('[INFO] No AnyRouter accounts configured, skipping')
-
-	# ========== jiubanai 签到 ==========
-	print('\n' + '='*50)
-	print('[SYSTEM] Starting jiubanai check-in process')
-	print('='*50)
-
-	jiubanai_accounts = load_jiubanai_accounts()
-	if jiubanai_accounts:
-		print(f'[INFO] Found {len(jiubanai_accounts)} jiubanai account configurations')
-
-		jiubanai_results = []
-		jiubanai_success = 0
-		jiubanai_total = len(jiubanai_accounts)
-
-		for i, account in enumerate(jiubanai_accounts):
-			try:
-				success, user_info = check_in_jiubanai_account(account, i)
-				if success:
-					jiubanai_success += 1
-				# 收集通知内容
-				status = '[SUCCESS]' if success else '[FAIL]'
-				account_result = f'{status} Account {i + 1}'
-				if user_info:
-					account_result += f'\n{user_info}'
-				jiubanai_results.append(account_result)
-			except Exception as e:
-				print(f'[FAILED] jiubanai Account {i + 1} processing exception: {e}')
-				jiubanai_results.append(f'[FAIL] Account {i + 1} exception: {str(e)[:50]}...')
-
-		# 构建 jiubanai 结果
-		jiubanai_summary = [
-			'=== jiubanai Check-in Results ===',
-			'\n'.join(jiubanai_results),
-			f'\n[STATS] Success: {jiubanai_success}/{jiubanai_total}',
-		]
-		all_results.append('\n'.join(jiubanai_summary))
-		total_success += jiubanai_success
-		total_accounts += jiubanai_total
-	else:
-		print('[INFO] No jiubanai accounts configured, skipping')
-
-	# ========== 总结 ==========
-	if total_accounts == 0:
-		print('[ERROR] No accounts configured for any site!')
-		sys.exit(1)
-
-	overall_summary = []
-	if total_success == total_accounts:
-		overall_summary.append('[SUCCESS] All accounts check-in successful!')
-	elif total_success > 0:
-		overall_summary.append(f'[WARN] Partial success: {total_success}/{total_accounts}')
-	else:
-		overall_summary.append('[ERROR] All accounts check-in failed')
-
-	# 构建完整通知内容
-	notify_content = '\n\n'.join([time_info] + all_results + overall_summary)
-
-	print('\n' + '='*50)
-	print('[FINAL RESULTS]')
-	print('='*50)
-	print(notify_content)
-
-	notify.push_message('Multi-Site Check-in Results', notify_content, msg_type='text')
-=======
-	last_balance_hash = load_balance_hash()
-
-	success_count = 0
-	total_count = len(accounts)
-	notification_content = []
-	current_balances = {}
-	need_notify = False  # 是否需要发送通知
-	balance_changed = False  # 余额是否有变化
-
 	for i, account in enumerate(accounts):
 		account_key = f'account_{i + 1}'
 		try:
@@ -551,6 +472,45 @@
 		else:
 			print('[INFO] No balance changes detected')
 
+		# 构建 AnyRouter 结果
+		anyrouter_summary = [
+			'=== AnyRouter Check-in Results ===',
+			'\n'.join(anyrouter_results),
+			f'\n[STATS] Success: {anyrouter_success}/{anyrouter_total}',
+		]
+		all_results.append('\n'.join(anyrouter_summary))
+		total_success += anyrouter_success
+		total_accounts += anyrouter_total
+	else:
+		print('[INFO] No AnyRouter accounts configured, skipping')
+
+	# ========== jiubanai 签到 ==========
+	print('\n' + '='*50)
+	print('[SYSTEM] Starting jiubanai check-in process')
+	print('='*50)
+
+	jiubanai_accounts = load_jiubanai_accounts()
+	if jiubanai_accounts:
+		print(f'[INFO] Found {len(jiubanai_accounts)} jiubanai account configurations')
+
+		jiubanai_results = []
+		jiubanai_success = 0
+		jiubanai_total = len(jiubanai_accounts)
+
+		for i, account in enumerate(jiubanai_accounts):
+			try:
+				success, user_info = check_in_jiubanai_account(account, i)
+				if success:
+					jiubanai_success += 1
+				# 收集通知内容
+				status = '[SUCCESS]' if success else '[FAIL]'
+				account_result = f'{status} Account {i + 1}'
+				if user_info:
+					account_result += f'\n{user_info}'
+				jiubanai_results.append(account_result)
+			except Exception as e:
+				print(f'[FAILED] jiubanai Account {i + 1} processing exception: {e}')
+				jiubanai_results.append(f'[FAIL] Account {i + 1} exception: {str(e)[:50]}...')
 	# 为有余额变化的情况添加所有成功账号到通知内容
 	if balance_changed:
 		for i, account in enumerate(accounts):
@@ -583,16 +543,47 @@
 		else:
 			summary.append('[ERROR] All accounts check-in failed')
 
+		# 构建 jiubanai 结果
+		jiubanai_summary = [
+			'=== jiubanai Check-in Results ===',
+			'\n'.join(jiubanai_results),
+			f'\n[STATS] Success: {jiubanai_success}/{jiubanai_total}',
+		]
+		all_results.append('\n'.join(jiubanai_summary))
+		total_success += jiubanai_success
+		total_accounts += jiubanai_total
+	else:
+		print('[INFO] No jiubanai accounts configured, skipping')
 		time_info = f'[TIME] Execution time: {datetime.now().strftime("%Y-%m-%d %H:%M:%S")}'
 
 		notify_content = '\n\n'.join([time_info, '\n'.join(notification_content), '\n'.join(summary)])
+	# ========== 总结 ==========
+	if total_accounts == 0:
+		print('[ERROR] No accounts configured for any site!')
+		sys.exit(1)
 
 		print(notify_content)
 		notify.push_message('AnyRouter Check-in Alert', notify_content, msg_type='text')
 		print('[NOTIFY] Notification sent due to failures or balance changes')
 	else:
 		print('[INFO] All accounts successful and no balance changes detected, notification skipped')
->>>>>>> d68079a6
+	overall_summary = []
+	if total_success == total_accounts:
+		overall_summary.append('[SUCCESS] All accounts check-in successful!')
+	elif total_success > 0:
+		overall_summary.append(f'[WARN] Partial success: {total_success}/{total_accounts}')
+	else:
+		overall_summary.append('[ERROR] All accounts check-in failed')
+
+	# 构建完整通知内容
+	notify_content = '\n\n'.join([time_info] + all_results + overall_summary)
+
+	print('\n' + '='*50)
+	print('[FINAL RESULTS]')
+	print('='*50)
+	print(notify_content)
+
+	notify.push_message('Multi-Site Check-in Results', notify_content, msg_type='text')
 
 	# 设置退出码
 	sys.exit(0 if total_success > 0 else 1)
